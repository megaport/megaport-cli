--- conflicted
+++ resolved
@@ -16,14 +16,7 @@
 )
 
 func GetVXC(cmd *cobra.Command, args []string, noColor bool, outputFormat string) error {
-<<<<<<< HEAD
 	ctx, cancel := context.WithTimeout(context.Background(), 90*time.Second)
-=======
-	// Set output format for proper JSON mode handling
-	output.SetOutputFormat(outputFormat)
-
-	ctx, cancel := context.WithTimeout(context.Background(), 30*time.Second)
->>>>>>> 2a918a98
 	defer cancel()
 
 	client, err := config.Login(ctx)
@@ -371,14 +364,7 @@
 }
 
 func GetVXCStatus(cmd *cobra.Command, args []string, noColor bool, outputFormat string) error {
-<<<<<<< HEAD
 	ctx, cancel := context.WithTimeout(context.Background(), 90*time.Second)
-=======
-	// Set output format for proper JSON mode handling
-	output.SetOutputFormat(outputFormat)
-
-	ctx, cancel := context.WithTimeout(context.Background(), 30*time.Second)
->>>>>>> 2a918a98
 	defer cancel()
 
 	client, err := config.Login(ctx)
